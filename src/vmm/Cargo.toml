--- conflicted
+++ resolved
@@ -44,13 +44,9 @@
 timerfd = "1.5.0"
 userfaultfd = "0.8.1"
 utils = { path = "../utils" }
-<<<<<<< HEAD
 uuid = "1.8.0"
 vfio-ioctls = { git = "https://github.com/rust-vmm/vfio", rev = "b135b8305c2cc8ec333e0cf77a780445cc98dcee" }
-vhost = { version = "0.12.1", features = ["vhost-user-frontend"] }
-=======
 vhost = { version = "0.13.0", features = ["vhost-user-frontend"] }
->>>>>>> efb97952
 vm-allocator = "0.1.0"
 vm-system-allocator = { path = "../vm-system-allocator" }
 vm-device = { path = "../vm-device"}
