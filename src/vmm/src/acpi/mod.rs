// Copyright 2024 Amazon.com, Inc. or its affiliates. All Rights Reserved.
// SPDX-License-Identifier: Apache-2.0

use acpi_tables::fadt::{FADT_F_HW_REDUCED_ACPI, FADT_F_PWR_BUTTON, FADT_F_SLP_BUTTON};
<<<<<<< HEAD
use acpi_tables::{aml, Aml, Dsdt, Fadt, Madt, Rsdp, Sdt, Xsdt};
=======
use acpi_tables::{Aml, Dsdt, Fadt, Madt, Mcfg, Rsdp, Sdt, Xsdt};
>>>>>>> b4f750f4
use log::{debug, error};
use vm_allocator::AllocPolicy;

use crate::acpi::x86_64::{
    apic_addr, rsdp_addr, setup_arch_dsdt, setup_arch_fadt, setup_interrupt_controllers,
};
use crate::device_manager::acpi::ACPIDeviceManager;
use crate::device_manager::mmio::MMIODeviceManager;
use crate::device_manager::resources::ResourceAllocator;
use crate::devices::pci_segment::PciSegment;
use crate::vstate::memory::{GuestAddress, GuestMemoryMmap};
use crate::Vcpu;

mod x86_64;

// Our (Original Equipment Manufacturer" (OEM) name. OEM is how ACPI names the manufacturer of the
// hardware that is exposed to the OS, through ACPI tables. The OEM name is passed in every ACPI
// table, to let the OS know that we are the owner of the table.
const OEM_ID: [u8; 6] = *b"FIRECK";

// In reality the OEM revision is per table and it defines the revision of the OEM's implementation
// of the particular ACPI table. For our purpose, we can set it to a fixed value for all the tables
const OEM_REVISION: u32 = 0;

// This is needed for an entry in the FADT table. Populating this entry in FADT is a way to let the
// guest know that it runs within a Firecracker microVM.
const HYPERVISOR_VENDOR_ID: [u8; 8] = *b"FIRECKVM";

#[derive(Debug, thiserror::Error, displaydoc::Display)]
/// Error type for ACPI related operations
pub enum AcpiError {
    /// Could not allocate resources: {0}
    VmAllocator(#[from] vm_allocator::Error),
    /// ACPI tables error: {0}
    AcpiTables(#[from] acpi_tables::AcpiError),
    /// Error creating AML bytecode: {0}
    AmlError(#[from] aml::AmlError),
}

/// Helper type that holds the guest memory in which we write the tables in and a resource
/// allocator for allocating space for the tables
struct AcpiTableWriter<'a> {
    mem: &'a GuestMemoryMmap,
    resource_allocator: &'a mut ResourceAllocator,
}

impl<'a> AcpiTableWriter<'a> {
    /// Write a table in guest memory
    ///
    /// This will allocate enough space inside guest memory and write the table in the allocated
    /// buffer. It returns the address in which it wrote the table.
    fn write_acpi_table<S>(&mut self, table: &mut S) -> Result<u64, AcpiError>
    where
        S: Sdt,
    {
        let addr = self.resource_allocator.allocate_system_memory(
            table.len().try_into().unwrap(),
            1,
            AllocPolicy::FirstMatch,
        )?;

        table
            .write_to_guest(self.mem, GuestAddress(addr))
            .inspect_err(|err| error!("acpi: Could not write table in guest memory: {err}"))?;

        debug!(
            "acpi: Wrote table ({} bytes) at address: {:#010x}",
            table.len(),
            addr
        );

        Ok(addr)
    }

    /// Build the DSDT table for the guest
    fn build_dsdt(
        &mut self,
        mmio_device_manager: &MMIODeviceManager,
        pci_segment: Option<&PciSegment>,
        acpi_device_manager: &ACPIDeviceManager,
    ) -> Result<u64, AcpiError> {
        let mut dsdt_data = Vec::new();

        // Virtio-devices DSDT data
        dsdt_data.extend_from_slice(&mmio_device_manager.dsdt_data);

        // Add GED and VMGenID AML data.
        acpi_device_manager.append_aml_bytes(&mut dsdt_data)?;

        // Architecture specific DSDT data
        setup_arch_dsdt(&mut dsdt_data)?;

        if let Some(pci_segment) = pci_segment {
            pci_segment.append_aml_bytes(&mut dsdt_data);
        }

        let mut dsdt = Dsdt::new(OEM_ID, *b"FCVMDSDT", OEM_REVISION, dsdt_data);
        self.write_acpi_table(&mut dsdt)
    }

    /// Build the FADT table for the guest
    ///
    /// This includes a pointer with the location of the DSDT in guest memory
    fn build_fadt(&mut self, dsdt_addr: u64) -> Result<u64, AcpiError> {
        let mut fadt = Fadt::new(OEM_ID, *b"FCVMFADT", OEM_REVISION);
        fadt.set_hypervisor_vendor_id(HYPERVISOR_VENDOR_ID);
        fadt.set_x_dsdt(dsdt_addr);
        fadt.set_flags(
            1 << FADT_F_HW_REDUCED_ACPI | 1 << FADT_F_PWR_BUTTON | 1 << FADT_F_SLP_BUTTON,
        );
        setup_arch_fadt(&mut fadt);
        self.write_acpi_table(&mut fadt)
    }

    /// Build the MADT table for the guest
    ///
    /// This includes information about the interrupt controllers supported in the platform
    fn build_madt(&mut self, nr_vcpus: u8) -> Result<u64, AcpiError> {
        let mut madt = Madt::new(
            OEM_ID,
            *b"FCVMMADT",
            OEM_REVISION,
            apic_addr(),
            setup_interrupt_controllers(nr_vcpus),
        );
        self.write_acpi_table(&mut madt)
    }

    /// Build the XSDT table for the guest
    ///
    /// Currently, we pass to the guest just FADT and MADT tables.
    fn build_xsdt(&mut self, fadt_addr: u64, madt_addr: u64, mcfg_addr: Option<u64>) -> Result<u64, AcpiError> {
        let tables = if let Some(mcfg_addr) = mcfg_addr {
            vec![fadt_addr, madt_addr, mcfg_addr]
        } else {
            vec![fadt_addr, madt_addr]
        };
        let mut xsdt = Xsdt::new(
            OEM_ID,
            *b"FCMVXSDT",
            OEM_REVISION,
            tables,
        );
        self.write_acpi_table(&mut xsdt)
    }

    /// Build the XSDT table for the guest
    ///
    /// Currently, we pass to the guest just FADT and MADT tables.
    fn build_mcfg(&mut self, pci_mmio_config_addr: u64) -> Result<u64, AcpiError> {
        let mut mcfg = Mcfg::new(
            OEM_ID,
            *b"CHMCFG  ",
            OEM_REVISION,
            pci_mmio_config_addr,
        );
        self.write_acpi_table(&mut mcfg)
    }

    /// Build the RSDP pointer for the guest.
    ///
    /// This will build the RSDP pointer which points to the XSDT table and write it in guest
    /// memory. The address in which we write RSDP is pre-determined for every architecture.
    /// We will not allocate arbitrary memory for it
    fn build_rsdp(&mut self, xsdt_addr: u64) -> Result<(), AcpiError> {
        let mut rsdp = Rsdp::new(OEM_ID, xsdt_addr);
        rsdp.write_to_guest(self.mem, rsdp_addr())
            .inspect_err(|err| error!("acpi: Could not write RSDP in guest memory: {err}"))?;

        debug!(
            "acpi: Wrote RSDP ({} bytes) at address: {:#010x}",
            rsdp.len(),
            rsdp_addr().0
        );
        Ok(())
    }
}

/// Create ACPI tables for the guest
///
/// This will create the ACPI tables needed to describe to the guest OS the available hardware,
/// such as interrupt controllers, vCPUs and VirtIO devices.
pub(crate) fn create_acpi_tables(
    mem: &GuestMemoryMmap,
    resource_allocator: &mut ResourceAllocator,
    mmio_device_manager: &MMIODeviceManager,
    acpi_device_manager: &ACPIDeviceManager,
    pci_segment: Option<&PciSegment>,
    pci_mmio_config_addr: u64,
    vcpus: &[Vcpu],
) -> Result<(), AcpiError> {
    let mut writer = AcpiTableWriter {
        mem,
        resource_allocator,
    };

    let dsdt_addr = writer.build_dsdt(mmio_device_manager, pci_segment, acpi_device_manager)?;
    let fadt_addr = writer.build_fadt(dsdt_addr)?;
    let madt_addr = writer.build_madt(vcpus.len().try_into().unwrap())?;
    let mcfg_addr = pci_segment.map(|_| writer.build_mcfg(pci_mmio_config_addr)).transpose()?;
    let xsdt_addr = writer.build_xsdt(fadt_addr, madt_addr, mcfg_addr)?;
    writer.build_rsdp(xsdt_addr)
}

#[cfg(test)]
pub mod tests {
    use acpi_tables::Sdt;
    use vm_memory::Bytes;

    use crate::acpi::{AcpiError, AcpiTableWriter};
    use crate::arch::x86_64::layout::{SYSTEM_MEM_SIZE, SYSTEM_MEM_START};
    use crate::builder::tests::default_vmm;
    use crate::test_utils::arch_mem;

    struct MockSdt(Vec<u8>);

    impl Sdt for MockSdt {
        fn len(&self) -> usize {
            self.0.len()
        }

        fn write_to_guest<M: vm_memory::GuestMemory>(
            &mut self,
            mem: &M,
            address: vm_memory::GuestAddress,
        ) -> acpi_tables::Result<()> {
            mem.write_slice(&self.0, address)?;
            Ok(())
        }
    }

    // Currently we are allocating up to SYSTEM_MEM_SIZE memory for ACPI tables. We are allocating
    // using the FirstMatch policy, with an 1 byte alignment. This test checks that we are able to
    // allocate up to this size, and get back the expected addresses.
    #[test]
    fn test_write_acpi_table_memory_allocation() {
        // A mocke Vmm object with 128MBs of memory
        let mut vmm = default_vmm();
        let mut writer = AcpiTableWriter {
            mem: &vmm.guest_memory,
            resource_allocator: &mut vmm.resource_allocator,
        };

        // This should succeed
        let mut sdt = MockSdt(vec![0; 4096]);
        let addr = writer.write_acpi_table(&mut sdt).unwrap();
        assert_eq!(addr, SYSTEM_MEM_START);

        // Let's try to write two 4K pages plus one byte
        let mut sdt = MockSdt(vec![0; usize::try_from(SYSTEM_MEM_SIZE + 1).unwrap()]);
        let err = writer.write_acpi_table(&mut sdt).unwrap_err();
        assert!(
            matches!(
                err,
                AcpiError::VmAllocator(vm_allocator::Error::ResourceNotAvailable)
            ),
            "{:?}",
            err
        );

        // We are allocating memory for tables with alignment of 1 byte. All of these should
        // succeed.
        let mut sdt = MockSdt(vec![0; 5]);
        let addr = writer.write_acpi_table(&mut sdt).unwrap();
        assert_eq!(addr, SYSTEM_MEM_START + 4096);
        let mut sdt = MockSdt(vec![0; 2]);
        let addr = writer.write_acpi_table(&mut sdt).unwrap();
        assert_eq!(addr, SYSTEM_MEM_START + 4101);
        let mut sdt = MockSdt(vec![0; 4]);
        let addr = writer.write_acpi_table(&mut sdt).unwrap();
        assert_eq!(addr, SYSTEM_MEM_START + 4103);
        let mut sdt = MockSdt(vec![0; 8]);
        let addr = writer.write_acpi_table(&mut sdt).unwrap();
        assert_eq!(addr, SYSTEM_MEM_START + 4107);
        let mut sdt = MockSdt(vec![0; 16]);
        let addr = writer.write_acpi_table(&mut sdt).unwrap();
        assert_eq!(addr, SYSTEM_MEM_START + 4115);
    }

    // If, for whatever weird reason, we end up with microVM that has less memory than the maximum
    // address we allocate for ACPI tables, we would be able to allocate the tables but we would
    // not be able to write them. This is practically impossible in our case. If we get such a
    // guest memory, we won't be able to load the guest kernel, but the function does
    // return an error on this case, so let's just check that in case any of these assumptions
    // change in the future.
    #[test]
    fn test_write_acpi_table_small_memory() {
        let mut vmm = default_vmm();
        vmm.guest_memory = arch_mem(
            (SYSTEM_MEM_START + SYSTEM_MEM_SIZE - 4096)
                .try_into()
                .unwrap(),
        );
        let mut writer = AcpiTableWriter {
            mem: &vmm.guest_memory,
            resource_allocator: &mut vmm.resource_allocator,
        };

        let mut sdt = MockSdt(vec![0; usize::try_from(SYSTEM_MEM_SIZE).unwrap()]);
        let err = writer.write_acpi_table(&mut sdt).unwrap_err();
        assert!(
            matches!(
                err,
                AcpiError::AcpiTables(acpi_tables::AcpiError::GuestMemory(
                    vm_memory::GuestMemoryError::PartialBuffer {
                        expected: 263168,  // SYSTEM_MEM_SIZE
                        completed: 259072  // SYSTEM_MEM_SIZE - 4096
                    },
                ))
            ),
            "{:?}",
            err
        );
    }
}<|MERGE_RESOLUTION|>--- conflicted
+++ resolved
@@ -2,11 +2,7 @@
 // SPDX-License-Identifier: Apache-2.0
 
 use acpi_tables::fadt::{FADT_F_HW_REDUCED_ACPI, FADT_F_PWR_BUTTON, FADT_F_SLP_BUTTON};
-<<<<<<< HEAD
-use acpi_tables::{aml, Aml, Dsdt, Fadt, Madt, Rsdp, Sdt, Xsdt};
-=======
-use acpi_tables::{Aml, Dsdt, Fadt, Madt, Mcfg, Rsdp, Sdt, Xsdt};
->>>>>>> b4f750f4
+use acpi_tables::{aml, Aml, Dsdt, Fadt, Madt, Mcfg, Rsdp, Sdt, Xsdt};
 use log::{debug, error};
 use vm_allocator::AllocPolicy;
 
